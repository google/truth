/*
 * Copyright (c) 2011 David Saff
 * Copyright (c) 2011 Christian Gruber
 *
 * Licensed under the Apache License, Version 2.0 (the "License");
 * you may not use this file except in compliance with the License.
 * You may obtain a copy of the License at
 *
 * http://www.apache.org/licenses/LICENSE-2.0
 *
 * Unless required by applicable law or agreed to in writing, software
 * distributed under the License is distributed on an "AS IS" BASIS,
 * WITHOUT WARRANTIES OR CONDITIONS OF ANY KIND, either express or implied.
 * See the License for the specific language governing permissions and
 * limitations under the License.
 */
package org.junit.contrib.truth.subjects;

<<<<<<< HEAD
import com.google.common.annotations.GwtCompatible;

import org.junit.contrib.truth.FailureStrategy;

=======
>>>>>>> db7ed463
import java.util.ArrayList;
import java.util.Arrays;
import java.util.Collection;
import java.util.HashSet;
import java.util.List;
import java.util.Set;

<<<<<<< HEAD
@GwtCompatible
public class CollectionSubject<S extends CollectionSubject<S, T, C>, T, C extends Collection<T>> extends Subject<S, C> {
=======
import org.junit.contrib.truth.FailureStrategy;

public class CollectionSubject<S extends CollectionSubject<S, T, C>, T, C extends Collection<T>> extends IterableSubject<S, T, C> {
>>>>>>> db7ed463

  @SuppressWarnings("unchecked")
  public static <T, C extends Collection<T>> CollectionSubject<? extends CollectionSubject<?, T, C>, T, C> create(
      FailureStrategy failureStrategy, Collection<T> list) {
    return new CollectionSubject(failureStrategy, list);
  }

  // TODO: Arguably this should even be package private
  protected CollectionSubject(FailureStrategy failureStrategy, C list) {
    super(failureStrategy, list);
  }

  /**
   * Attests that a Collection contains the provided object or fails.
   */
  @Override public And<S> contains(Object item) {
    if (!getSubject().contains(item)) {
      fail("contains", item);
    }
    return nextChain();
  }

  @Override public And<S> isEmpty() {
    if (!getSubject().isEmpty()) {
      fail("isEmpty");
    }
    return nextChain();
  }

  /**
   * Attests that a Collection contains at least one of the provided
   * objects or fails.
   */
  public And<S> containsAnyOf(Object ... items) {
    Collection<?> collection = getSubject();
    for (Object item : items) {
      if (collection.contains(item)) {
        return nextChain();
      }
    }
    fail("contains", (Object[])items);
    return nextChain();
  }

  /**
   * Attests that a Collection contains all of the provided objects or fails.
   * This copes with duplicates in both the Collection and the parameters.
   */
  public And<S> containsAllOf(Object ... items) {
    Collection<?> collection = getSubject();
    // Arrays.asList() does not support remove() so we need a mutable copy.
    List<Object> required = new ArrayList<Object>(Arrays.asList(items));
    for (Object item : collection) {
      required.remove(item);
    }
    if (!required.isEmpty()) {
      // Try and make a useful message when dealing with duplicates.
      Set<Object> missing = new HashSet<Object>(required);
      Object[] params = new Object[missing.size()];
      int n = 0;
      for (Object item : missing) {
        int count = countOf(item, items);
        params[n++] = (count > 1) ? count + " copies of " + item : item;
      }
      fail("contains", params);
    }
    return nextChain();
  }

  private static int countOf(Object t, Object... items) {
    int count = 0;
    for (Object item : items) {
      if (t == null ? (item == null) : t.equals(item)) {
        count++;
      }
    }
    return count;
  }
}<|MERGE_RESOLUTION|>--- conflicted
+++ resolved
@@ -16,13 +16,10 @@
  */
 package org.junit.contrib.truth.subjects;
 
-<<<<<<< HEAD
 import com.google.common.annotations.GwtCompatible;
 
 import org.junit.contrib.truth.FailureStrategy;
 
-=======
->>>>>>> db7ed463
 import java.util.ArrayList;
 import java.util.Arrays;
 import java.util.Collection;
@@ -30,14 +27,8 @@
 import java.util.List;
 import java.util.Set;
 
-<<<<<<< HEAD
 @GwtCompatible
-public class CollectionSubject<S extends CollectionSubject<S, T, C>, T, C extends Collection<T>> extends Subject<S, C> {
-=======
-import org.junit.contrib.truth.FailureStrategy;
-
 public class CollectionSubject<S extends CollectionSubject<S, T, C>, T, C extends Collection<T>> extends IterableSubject<S, T, C> {
->>>>>>> db7ed463
 
   @SuppressWarnings("unchecked")
   public static <T, C extends Collection<T>> CollectionSubject<? extends CollectionSubject<?, T, C>, T, C> create(
