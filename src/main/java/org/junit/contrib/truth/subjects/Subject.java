--- conflicted
+++ resolved
@@ -36,7 +36,6 @@
     };
   }
 
-<<<<<<< HEAD
   /**
    * A method which wraps the current Subject concrete
    * subtype in a chaining "And" object.
@@ -46,10 +45,6 @@
   }
   
   public And<S> is(T other) {
-    if (!(getSubject() == other)) {
-      fail("is", other);
-=======
-  public Subject<T> is(Object other) {
 
     if (getSubject() == null) { 
       if(other != null) {
@@ -60,24 +55,24 @@
         fail("is", other);
       }
     }
-    return this;
+    return nextChain();
   }
 
-  public Subject<T> isNull() {
+  public And<S> isNull() {
     if (getSubject() != null) {
       failWithoutSubject("is null");
     }
-    return this;
+    return nextChain();
   }
   
-  public Subject<T> isNotNull() {
+  public And<S> isNotNull() {
     if (getSubject() == null) {
       failWithoutSubject("is not null");
     }
-    return this;
+    return nextChain();
   }
 
-  public Subject<T> isEqualTo(Object other) {
+  public And<S> isEqualTo(Object other) {
     if (getSubject() == null) { 
       if(other != null) {
         fail("is equal to", other);
@@ -87,10 +82,10 @@
         fail("is equal to", other);
       }
     }
-    return this;
+    return nextChain();
   }
 
-  public Subject<T> isNotEqualTo(Object other) {
+  public And<S> isNotEqualTo(Object other) {
     if (getSubject() == null) { 
       if(other == null) {
         fail("is not equal to", other);
@@ -99,7 +94,6 @@
       if (getSubject().equals(other)) {
         fail("is not equal to", other);
       }
->>>>>>> ae32b4c9
     }
     return nextChain();
   }
@@ -116,7 +110,12 @@
     }
     failureStrategy.fail(message);
   }
-<<<<<<< HEAD
+
+  protected void failWithoutSubject(String verb) {
+    String message = "Not true that ";
+    message += "the subject " + verb;
+    failureStrategy.fail(message);
+  }
 
   /**
    * A convenience class to allow for chaining in the fluent API
@@ -128,12 +127,5 @@
      * Returns the next object in the chain of anded objects.
      */
     C and();
-=======
-  
-  protected void failWithoutSubject(String verb) {
-    String message = "Not true that ";
-    message += "the subject " + verb;
-    failureStrategy.fail(message);
->>>>>>> ae32b4c9
-  }
+  }  
 }