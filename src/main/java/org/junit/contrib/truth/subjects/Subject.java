/*
 * Copyright (c) 2011 David Saff
 * Copyright (c) 2011 Christian Gruber
 * 
 * Licensed under the Apache License, Version 2.0 (the "License");
 * you may not use this file except in compliance with the License.
 * You may obtain a copy of the License at
 *
 * http://www.apache.org/licenses/LICENSE-2.0
 *
 * Unless required by applicable law or agreed to in writing, software
 * distributed under the License is distributed on an "AS IS" BASIS,
 * WITHOUT WARRANTIES OR CONDITIONS OF ANY KIND, either express or implied.
 * See the License for the specific language governing permissions and
 * limitations under the License.
 */
package org.junit.contrib.truth.subjects;

import org.junit.contrib.truth.FailureStrategy;

<<<<<<< HEAD
public class Subject<S extends Subject<S,T>,T> {
  
=======
/**
 * Propositions for arbitrarily typed subjects and for properties
 * of Object
 * 
 * @author David Saff
 * @author Christian Gruber (cgruber@israfil.net)
 */
public class Subject<T> {
>>>>>>> b6b98e72
  private final FailureStrategy failureStrategy;
  private final T subject;
  private final And<S> chain;

  public Subject(FailureStrategy failureStrategy, T subject) {
    this.failureStrategy = failureStrategy;
    this.subject = subject;
    
    this.chain = new And<S>(){
      @SuppressWarnings("unchecked") 
      @Override public S and() {
        return (S)Subject.this;
      }
    };
  }

  /**
   * A method which wraps the current Subject concrete
   * subtype in a chaining "And" object.
   */
  protected final And<S> nextChain() {
    return chain;
  }
  
  public And<S> is(T other) {

    if (getSubject() == null) { 
      if(other != null) {
        fail("is", other);
      }
    } else {
      if (!getSubject().equals(other)) {
        fail("is", other);
      }
    }
    return nextChain();
  }

  public And<S> isNull() {
    if (getSubject() != null) {
      failWithoutSubject("is null");
    }
    return nextChain();
  }
  
  public And<S> isNotNull() {
    if (getSubject() == null) {
      failWithoutSubject("is not null");
    }
    return nextChain();
  }

  public And<S> isEqualTo(Object other) {
    if (getSubject() == null) { 
      if(other != null) {
        fail("is equal to", other);
      }
    } else {
      if (!getSubject().equals(other)) {
        fail("is equal to", other);
      }
    }
    return nextChain();
  }

  public And<S> isNotEqualTo(Object other) {
    if (getSubject() == null) { 
      if(other == null) {
        fail("is not equal to", other);
      }
    } else {
      if (getSubject().equals(other)) {
        fail("is not equal to", other);
      }
    }
    return nextChain();
  }
  
  protected T getSubject() {
    return subject;
  }

  protected void fail(String verb, Object... messageParts) {
    String message = "Not true that ";
    message += "<" + getSubject() + "> " + verb;
    for (Object part : messageParts) {
      message += " <" + part + ">";
    }
    failureStrategy.fail(message);
  }

  protected void failWithoutSubject(String verb) {
    String message = "Not true that ";
    message += "the subject " + verb;
    failureStrategy.fail(message);
  }

  /**
   * A convenience class to allow for chaining in the fluent API
   * style, such that subjects can make propositions in series.  
   * i.e. ASSERT.that(blah).isNotNull().and().contains(b).and().isNotEmpty();
   */
  public static interface And<C> {
    /**
     * Returns the next object in the chain of anded objects.
     */
    C and();
  }  
}<|MERGE_RESOLUTION|>--- conflicted
+++ resolved
@@ -18,10 +18,6 @@
 
 import org.junit.contrib.truth.FailureStrategy;
 
-<<<<<<< HEAD
-public class Subject<S extends Subject<S,T>,T> {
-  
-=======
 /**
  * Propositions for arbitrarily typed subjects and for properties
  * of Object
@@ -29,8 +25,7 @@
  * @author David Saff
  * @author Christian Gruber (cgruber@israfil.net)
  */
-public class Subject<T> {
->>>>>>> b6b98e72
+public class Subject<S extends Subject<S,T>,T> {
   private final FailureStrategy failureStrategy;
   private final T subject;
   private final And<S> chain;
