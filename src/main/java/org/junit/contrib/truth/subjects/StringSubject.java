/*
 * Copyright (c) 2011 David Saff
 * Copyright (c) 2011 Christian Gruber
 * 
 * Licensed under the Apache License, Version 2.0 (the "License");
 * you may not use this file except in compliance with the License.
 * You may obtain a copy of the License at
 *
 * http://www.apache.org/licenses/LICENSE-2.0
 *
 * Unless required by applicable law or agreed to in writing, software
 * distributed under the License is distributed on an "AS IS" BASIS,
 * WITHOUT WARRANTIES OR CONDITIONS OF ANY KIND, either express or implied.
 * See the License for the specific language governing permissions and
 * limitations under the License.
 */
package org.junit.contrib.truth.subjects;

import org.junit.contrib.truth.FailureStrategy;

public class StringSubject extends Subject<StringSubject, String> {
  public StringSubject(FailureStrategy failureStrategy, String string) {
    super(failureStrategy, string);
  }

<<<<<<< HEAD
  public And<StringSubject> contains(String string) {
    if (!getSubject().contains(string)) {
=======
  public StringSubject contains(String string) {
    if (getSubject() == null) {
      if (string != null) {
        fail("contains", string);
      }
    } else if (!getSubject().contains(string)) {
>>>>>>> ae32b4c9
      fail("contains", string);
    }
    return nextChain();
  }

  public StringSubject startsWith(String string) {
    if (getSubject() == null) {
      if (string != null) {
        fail("starts with", string);
      }
    } else if (!getSubject().startsWith(string)) {
      fail("starts with", string);
    }
    return this;
  }
  
  public StringSubject endsWith(String string) {
    if (getSubject() == null) {
      if (string != null) {
        fail("ends with", string);
      }
    } else if (!getSubject().endsWith(string)) {
      fail("ends with", string);
    }
    return this;
  }
  
}<|MERGE_RESOLUTION|>--- conflicted
+++ resolved
@@ -23,23 +23,18 @@
     super(failureStrategy, string);
   }
 
-<<<<<<< HEAD
   public And<StringSubject> contains(String string) {
-    if (!getSubject().contains(string)) {
-=======
-  public StringSubject contains(String string) {
     if (getSubject() == null) {
       if (string != null) {
         fail("contains", string);
       }
     } else if (!getSubject().contains(string)) {
->>>>>>> ae32b4c9
       fail("contains", string);
     }
     return nextChain();
   }
 
-  public StringSubject startsWith(String string) {
+  public And<StringSubject> startsWith(String string) {
     if (getSubject() == null) {
       if (string != null) {
         fail("starts with", string);
@@ -47,10 +42,10 @@
     } else if (!getSubject().startsWith(string)) {
       fail("starts with", string);
     }
-    return this;
+    return nextChain();
   }
   
-  public StringSubject endsWith(String string) {
+  public And<StringSubject> endsWith(String string) {
     if (getSubject() == null) {
       if (string != null) {
         fail("ends with", string);
@@ -58,7 +53,7 @@
     } else if (!getSubject().endsWith(string)) {
       fail("ends with", string);
     }
-    return this;
+    return nextChain();
   }
   
 }