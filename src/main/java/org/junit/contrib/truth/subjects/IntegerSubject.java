/*
 * Copyright (c) 2011 David Saff
 * Copyright (c) 2011 Christian Gruber
 * 
 * Licensed under the Apache License, Version 2.0 (the "License");
 * you may not use this file except in compliance with the License.
 * You may obtain a copy of the License at
 *
 * http://www.apache.org/licenses/LICENSE-2.0
 *
 * Unless required by applicable law or agreed to in writing, software
 * distributed under the License is distributed on an "AS IS" BASIS,
 * WITHOUT WARRANTIES OR CONDITIONS OF ANY KIND, either express or implied.
 * See the License for the specific language governing permissions and
 * limitations under the License.
 */
package org.junit.contrib.truth.subjects;

import org.junit.contrib.truth.FailureStrategy;

public class IntegerSubject extends Subject<IntegerSubject, Long> {

  private static final String RANGE_BOUNDS_OUT_OF_ORDER_MSG = "Range inclusion parameter lower (%d) should not be greater than upper (%d)";

  public IntegerSubject(FailureStrategy failureStrategy, Long i) {
    super(failureStrategy, i);
  }
  
  public IntegerSubject(FailureStrategy failureStrategy, Integer i) {
    super(failureStrategy, i == null ? null : new Long(i.longValue()));
  }

  /**
   * Attests that a Subject<Integer> is inclusively within the {@code lower} and
   * {@code upper} bounds provided or fails.
   * 
   * @throws IllegalArgumentException
   *           if the lower bound is greater than the upper.
   */
<<<<<<< HEAD
  public And<IntegerSubject> isInclusivelyInRange(int lower, int upper) {
    if (lower > upper) {
      throw new IllegalArgumentException(String.format(
          RANGE_BOUNDS_OUT_OF_ORDER_MSG, lower, upper));
    }
=======
  public Subject<Long> isInclusivelyInRange(long lower, long upper) {
    ensureOrderedBoundaries(lower, upper);
>>>>>>> 0767b549
    if (!(lower <= getSubject() && getSubject() <= upper)) {
      fail("is inclusively in range", lower, upper);
    }
    return nextChain();
  }

  /**
   * Attests that a Subject<Integer> is exclusively within the {@code lower} and
   * {@code upper} bounds provided or fails.
   * 
   * @throws IllegalArgumentException
   *           if the lower bound is greater than the upper.
   */
<<<<<<< HEAD
  public And<IntegerSubject> isBetween(int lower, int upper) {
    if (lower > upper) {
      throw new IllegalArgumentException(String.format(
          RANGE_BOUNDS_OUT_OF_ORDER_MSG, lower, upper));
    }
=======
  public Subject<Long> isBetween(long lower, long upper) {
    ensureOrderedBoundaries(lower, upper);
>>>>>>> 0767b549
    if (!(lower < getSubject() && getSubject() < upper)) {
      fail("is in between", lower, upper);
    }
    return nextChain();
  }

<<<<<<< HEAD
  public And<IntegerSubject> isEqualTo(Integer other) {
=======
  /**
   * Guards against inverted lower/upper boundaries, and throws if 
   * they are so inverted.
   */
  private void ensureOrderedBoundaries(long lower, long upper) {
    if (lower > upper) {
      throw new IllegalArgumentException(String.format(
          RANGE_BOUNDS_OUT_OF_ORDER_MSG, lower, upper));
    }
  }

  public Subject<Long> isEqualTo(Integer other) {
>>>>>>> 0767b549
    return isEqualTo((other == null) ? null : new Long(other.longValue()));
  }
  
  public And<IntegerSubject> isEqualTo(Long other) {
    if (getSubject() == null) { 
      if(other != null) {
        fail("is equal to", other);
      }
    } else {
      // Coerce to a long.
      if (!new Long(getSubject().longValue()).equals(other)) {
        fail("is equal to", other);
      }
    }
    return nextChain();
  }

  public And<IntegerSubject> isNotEqualTo(Integer other) {
    return isNotEqualTo((other == null) ? null : new Long(other.longValue()));
  }

  public And<IntegerSubject> isNotEqualTo(Long other) {
    if (getSubject() == null) { 
      if(other == null) {
        fail("is not equal to", other);
      }
    } else {
      // Coerce to a long.
      if (new Long(getSubject().longValue()).equals(other)) {
        fail("is not equal to", other);
      }
    }
    return nextChain();
  }
  
  
}<|MERGE_RESOLUTION|>--- conflicted
+++ resolved
@@ -37,16 +37,8 @@
    * @throws IllegalArgumentException
    *           if the lower bound is greater than the upper.
    */
-<<<<<<< HEAD
-  public And<IntegerSubject> isInclusivelyInRange(int lower, int upper) {
-    if (lower > upper) {
-      throw new IllegalArgumentException(String.format(
-          RANGE_BOUNDS_OUT_OF_ORDER_MSG, lower, upper));
-    }
-=======
-  public Subject<Long> isInclusivelyInRange(long lower, long upper) {
+  public And<IntegerSubject> isInclusivelyInRange(long lower, long upper) {
     ensureOrderedBoundaries(lower, upper);
->>>>>>> 0767b549
     if (!(lower <= getSubject() && getSubject() <= upper)) {
       fail("is inclusively in range", lower, upper);
     }
@@ -60,25 +52,14 @@
    * @throws IllegalArgumentException
    *           if the lower bound is greater than the upper.
    */
-<<<<<<< HEAD
-  public And<IntegerSubject> isBetween(int lower, int upper) {
-    if (lower > upper) {
-      throw new IllegalArgumentException(String.format(
-          RANGE_BOUNDS_OUT_OF_ORDER_MSG, lower, upper));
-    }
-=======
-  public Subject<Long> isBetween(long lower, long upper) {
+  public And<IntegerSubject> isBetween(long lower, long upper) {
     ensureOrderedBoundaries(lower, upper);
->>>>>>> 0767b549
     if (!(lower < getSubject() && getSubject() < upper)) {
       fail("is in between", lower, upper);
     }
     return nextChain();
   }
 
-<<<<<<< HEAD
-  public And<IntegerSubject> isEqualTo(Integer other) {
-=======
   /**
    * Guards against inverted lower/upper boundaries, and throws if 
    * they are so inverted.
@@ -90,8 +71,7 @@
     }
   }
 
-  public Subject<Long> isEqualTo(Integer other) {
->>>>>>> 0767b549
+  public And<IntegerSubject> isEqualTo(Integer other) {
     return isEqualTo((other == null) ? null : new Long(other.longValue()));
   }
   
