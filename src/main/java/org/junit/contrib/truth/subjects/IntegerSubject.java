--- conflicted
+++ resolved
@@ -18,17 +18,13 @@
 
 import org.junit.contrib.truth.FailureStrategy;
 
-<<<<<<< HEAD
-public class IntegerSubject extends Subject<IntegerSubject, Long> {
-=======
 /**
  * Propositions for Integral numeric subjects
  * 
  * @author David Saff
  * @author Christian Gruber (cgruber@israfil.net)
  */
-public class IntegerSubject extends Subject<Long> {
->>>>>>> b6b98e72
+public class IntegerSubject extends Subject<IntegerSubject, Long> {
 
   private static final String RANGE_BOUNDS_OUT_OF_ORDER_MSG = "Range inclusion parameter lower (%d) should not be greater than upper (%d)";
 
