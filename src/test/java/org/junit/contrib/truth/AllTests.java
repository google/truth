/*
 * Copyright (c) 2011 David Saff
 * Copyright (c) 2011 Christian Gruber
 * 
 * Licensed under the Apache License, Version 2.0 (the "License");
 * you may not use this file except in compliance with the License.
 * You may obtain a copy of the License at
 *
 * http://www.apache.org/licenses/LICENSE-2.0
 *
 * Unless required by applicable law or agreed to in writing, software
 * distributed under the License is distributed on an "AS IS" BASIS,
 * WITHOUT WARRANTIES OR CONDITIONS OF ANY KIND, either express or implied.
 * See the License for the specific language governing permissions and
 * limitations under the License.
 */
package org.junit.contrib.truth;

<<<<<<< HEAD
import org.junit.contrib.truth.delegatetest.DelegationTest;
=======
>>>>>>> 59b68176
import org.junit.contrib.truth.extensiontest.ExtensionTest;
import org.junit.runner.RunWith;
import org.junit.runners.Suite;
import org.junit.runners.Suite.SuiteClasses;

/**
 * Test suite
 * 
 * TODO(cgruber): See if we even need this - Maven doesn't, and it
 * ends up being redundant in eclipse.
 * 
 * @author David Saff
 * @author Christian Gruber (cgruber@israfil.net)
 */
@RunWith(Suite.class) 
@SuiteClasses({ 
    BooleanTest.class, 
    CollectionTest.class, 
    ExpectFailureTest.class, 
    ExpectTest.class, 
    IntegerTest.class, 
    StringTest.class,
    SubjectTest.class,
<<<<<<< HEAD
    ExtensionTest.class,
    DelegationTest.class
=======
    ExtensionTest.class
>>>>>>> 59b68176
    }) public class AllTests {

}<|MERGE_RESOLUTION|>--- conflicted
+++ resolved
@@ -16,10 +16,7 @@
  */
 package org.junit.contrib.truth;
 
-<<<<<<< HEAD
 import org.junit.contrib.truth.delegatetest.DelegationTest;
-=======
->>>>>>> 59b68176
 import org.junit.contrib.truth.extensiontest.ExtensionTest;
 import org.junit.runner.RunWith;
 import org.junit.runners.Suite;
@@ -43,12 +40,9 @@
     IntegerTest.class, 
     StringTest.class,
     SubjectTest.class,
-<<<<<<< HEAD
-    ExtensionTest.class,
-    DelegationTest.class
-=======
+    // Extensions-tests.
+    DelegationTest.class,
     ExtensionTest.class
->>>>>>> 59b68176
     }) public class AllTests {
 
 }